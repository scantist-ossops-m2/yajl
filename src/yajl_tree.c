/*
 * Copyright (c) 2010-2011  Florian Forster  <ff at octo.it>
 *
 * Permission to use, copy, modify, and/or distribute this software for any
 * purpose with or without fee is hereby granted, provided that the above
 * copyright notice and this permission notice appear in all copies.
 *
 * THE SOFTWARE IS PROVIDED "AS IS" AND THE AUTHOR DISCLAIMS ALL WARRANTIES
 * WITH REGARD TO THIS SOFTWARE INCLUDING ALL IMPLIED WARRANTIES OF
 * MERCHANTABILITY AND FITNESS. IN NO EVENT SHALL THE AUTHOR BE LIABLE FOR
 * ANY SPECIAL, DIRECT, INDIRECT, OR CONSEQUENTIAL DAMAGES OR ANY DAMAGES
 * WHATSOEVER RESULTING FROM LOSS OF USE, DATA OR PROFITS, WHETHER IN AN
 * ACTION OF CONTRACT, NEGLIGENCE OR OTHER TORTIOUS ACTION, ARISING OUT OF
 * OR IN CONNECTION WITH THE USE OR PERFORMANCE OF THIS SOFTWARE.
 */

/**
 * Parses JSON data and returns the data in tree form.
 *
 * Writtan by Florian Forster
 *
 * August 2010
 *
 * This interface makes quick parsing and extraction of smallish JSON docs
 * trivial, as shown in the following example:
 *
 * +html+ <a href="../example/parse_config.c.html#file">example/parse_config.c</a><br>
 **/

#include <stdint.h>
#include <stdio.h>
#include <string.h>
#include <stdlib.h>
#include <errno.h>
#include <assert.h>

#include "yajl/yajl_tree.h"
#include "yajl/yajl_parse.h"

#include "yajl_parser.h"

#if defined(_WIN32) || defined(WIN32)
#define snprintf sprintf_s
#endif

#define STATUS_CONTINUE 1
#define STATUS_ABORT    0

struct stack_elem_s;
typedef struct stack_elem_s stack_elem_t;
struct stack_elem_s
{
    char * key;
    yajl_val value;
    stack_elem_t *next;
};

struct context_s
{
    stack_elem_t *stack;
    yajl_val root;
    char *errbuf;
    size_t errbuf_size;
};
typedef struct context_s context_t;

#define RETURN_ERROR(ctx,retval,...) {                                  \
        if ((ctx)->errbuf != NULL)                                      \
            snprintf ((ctx)->errbuf, (ctx)->errbuf_size, __VA_ARGS__);  \
        return (retval);                                                \
    }

static yajl_val value_alloc (yajl_type type)
{
    yajl_val v;

    v = malloc (sizeof (*v));
    if (v == NULL) return (NULL);
    memset (v, 0, sizeof (*v));
    v->type = type;

    return (v);
}

static void yajl_object_free (yajl_val v)
{
    size_t i;

    if (!YAJL_IS_OBJECT(v)) return;

    for (i = 0; i < v->u.object.len; i++)
    {
        /* __UNCONST() */
        free((void *)(uintmax_t)(const void *) v->u.object.keys[i]);
        v->u.object.keys[i] = NULL;
        yajl_tree_free (v->u.object.values[i]);
        v->u.object.values[i] = NULL;
    }

    free((void*) v->u.object.keys);
    free(v->u.object.values);
    free(v);
}

static void yajl_array_free (yajl_val v)
{
    size_t i;

    if (!YAJL_IS_ARRAY(v)) return;

    for (i = 0; i < v->u.array.len; i++)
    {
        yajl_tree_free (v->u.array.values[i]);
        v->u.array.values[i] = NULL;
    }

    free(v->u.array.values);
    free(v);
}

/*
 * Parsing nested objects and arrays is implemented using a stack. When a new
 * object or array starts (a curly or a square opening bracket is read), an
 * appropriate value is pushed on the stack. When the end of the object is
 * reached (an appropriate closing bracket has been read), the value is popped
 * off the stack and added to the enclosing object using "context_add_value".
 */
static int context_push(context_t *ctx, yajl_val v)
{
    stack_elem_t *stack;

    stack = malloc (sizeof (*stack));
    if (stack == NULL)
        RETURN_ERROR (ctx, ENOMEM, "Out of memory");
    memset (stack, 0, sizeof (*stack));

    assert ((ctx->stack == NULL)
            || YAJL_IS_OBJECT (v)
            || YAJL_IS_ARRAY (v));

    stack->value = v;
    stack->next = ctx->stack;
    ctx->stack = stack;

    return (0);
}

static yajl_val context_pop(context_t *ctx)
{
    stack_elem_t *stack;
    yajl_val v;

    if (ctx->stack == NULL)
        RETURN_ERROR (ctx, NULL, "context_pop: "
                      "Bottom of stack reached prematurely");

    stack = ctx->stack;
    ctx->stack = stack->next;

    v = stack->value;

    free (stack);

    return (v);
}

static int object_add_keyval(context_t *ctx,
                             yajl_val obj, char *key, yajl_val value)
{
    const char **tmpk;
    yajl_val *tmpv;

    /* We're checking for NULL in "context_add_value" or its callers. */
    assert (ctx != NULL);
    assert (obj != NULL);
    assert (key != NULL);
    assert (value != NULL);

    /* We're assuring that "obj" is an object in "context_add_value". */
    assert(YAJL_IS_OBJECT(obj));

    tmpk = realloc((void *) obj->u.object.keys, sizeof(*(obj->u.object.keys)) * (obj->u.object.len + 1));
    if (tmpk == NULL)
        RETURN_ERROR(ctx, ENOMEM, "Out of memory");
    obj->u.object.keys = tmpk;

    tmpv = realloc(obj->u.object.values, sizeof (*obj->u.object.values) * (obj->u.object.len + 1));
    if (tmpv == NULL)
        RETURN_ERROR(ctx, ENOMEM, "Out of memory");
    obj->u.object.values = tmpv;

    obj->u.object.keys[obj->u.object.len] = key;
    obj->u.object.values[obj->u.object.len] = value;
    obj->u.object.len++;

    return (0);
}

static int array_add_value (context_t *ctx,
                            yajl_val array, yajl_val value)
{
    yajl_val *tmp;

    /* We're checking for NULL pointers in "context_add_value" or its
     * callers. */
    assert (ctx != NULL);
    assert (array != NULL);
    assert (value != NULL);

    /* "context_add_value" will only call us with array values. */
    assert(YAJL_IS_ARRAY(array));

    tmp = realloc(array->u.array.values,
                  sizeof(*(array->u.array.values)) * (array->u.array.len + 1));
    if (tmp == NULL)
        RETURN_ERROR(ctx, ENOMEM, "Out of memory");
    array->u.array.values = tmp;
    array->u.array.values[array->u.array.len] = value;
    array->u.array.len++;

    return 0;
}

/*
 * Add a value to the value on top of the stack or the "root" member in the
 * context if the end of the parsing process is reached.
 */
static int context_add_value (context_t *ctx, yajl_val v)
{
    /* We're checking for NULL values in all the calling functions. */
    assert (ctx != NULL);
    assert (v != NULL);

    /*
     * There are three valid states in which this function may be called:
     *   - There is no value on the stack => This is the only value. This is the
     *     last step done when parsing a document. We assign the value to the
     *     "root" member and return.
     *   - The value on the stack is an object. In this case store the key on the
     *     stack or, if the key has already been read, add key and value to the
     *     object.
     *   - The value on the stack is an array. In this case simply add the value
     *     and return.
     */
    if (ctx->stack == NULL)
    {
        assert (ctx->root == NULL);
        ctx->root = v;
        return (0);
    }
    else if (YAJL_IS_OBJECT (ctx->stack->value))
    {
        if (ctx->stack->key == NULL)
        {
            if (!YAJL_IS_STRING (v))
                RETURN_ERROR (ctx, EINVAL, "context_add_value: "
                              "Object key is not a string (%#04x)",
                              v->type);

            ctx->stack->key = v->u.string;
            v->u.string = NULL;
            free(v);
            return (0);
        }
        else /* if (ctx->key != NULL) */
        {
            char * key;

            key = ctx->stack->key;
            ctx->stack->key = NULL;
            return (object_add_keyval (ctx, ctx->stack->value, key, v));
        }
    }
    else if (YAJL_IS_ARRAY (ctx->stack->value))
    {
        return (array_add_value (ctx, ctx->stack->value, v));
    }
    else
    {
        RETURN_ERROR (ctx, EINVAL, "context_add_value: Cannot add value to "
                      "a value of type %#04x (not a composite type)",
                      ctx->stack->value->type);
    }
}

static int handle_string (void *ctx,
                          const unsigned char *string, size_t string_length)
{
    yajl_val v;

    v = value_alloc (yajl_t_string);
    if (v == NULL)
        RETURN_ERROR ((context_t *) ctx, STATUS_ABORT, "Out of memory");

    v->u.string = malloc (string_length + 1);
    if (v->u.string == NULL)
    {
        free (v);
        RETURN_ERROR ((context_t *) ctx, STATUS_ABORT, "Out of memory");
    }
    memcpy(v->u.string, string, string_length);
    v->u.string[string_length] = 0;

    return ((context_add_value (ctx, v) == 0) ? STATUS_CONTINUE : STATUS_ABORT);
}

static int handle_number (void *ctx, const char *string, size_t string_length)
{
    yajl_val v;
    char *endptr;

    v = value_alloc(yajl_t_number);
    if (v == NULL)
        RETURN_ERROR((context_t *) ctx, STATUS_ABORT, "Out of memory");

    v->u.number.r = malloc(string_length + 1);
    if (v->u.number.r == NULL)
    {
        free(v);
        RETURN_ERROR((context_t *) ctx, STATUS_ABORT, "Out of memory");
    }
    memcpy(v->u.number.r, string, string_length);
    v->u.number.r[string_length] = 0;

    v->u.number.flags = 0;

    errno = 0;
    v->u.number.i = yajl_parse_integer((const unsigned char *) v->u.number.r,
                                       strlen(v->u.number.r));
    if (errno == 0)
        v->u.number.flags |= YAJL_NUMBER_INT_VALID;

    endptr = NULL;
    errno = 0;
    v->u.number.d = strtod(v->u.number.r, &endptr);
    if ((errno == 0) && (endptr != NULL) && (*endptr == 0))
        v->u.number.flags |= YAJL_NUMBER_DOUBLE_VALID;

    return ((context_add_value(ctx, v) == 0) ? STATUS_CONTINUE : STATUS_ABORT);
}

static int handle_start_map (void *ctx)
{
    yajl_val v;

    v = value_alloc(yajl_t_object);
    if (v == NULL)
        RETURN_ERROR ((context_t *) ctx, STATUS_ABORT, "Out of memory");

    v->u.object.keys = NULL;
    v->u.object.values = NULL;
    v->u.object.len = 0;

    return ((context_push (ctx, v) == 0) ? STATUS_CONTINUE : STATUS_ABORT);
}

static int handle_end_map (void *ctx)
{
    yajl_val v;

    v = context_pop (ctx);
    if (v == NULL)
        return (STATUS_ABORT);

    return ((context_add_value (ctx, v) == 0) ? STATUS_CONTINUE : STATUS_ABORT);
}

static int handle_start_array (void *ctx)
{
    yajl_val v;

    v = value_alloc(yajl_t_array);
    if (v == NULL)
        RETURN_ERROR ((context_t *) ctx, STATUS_ABORT, "Out of memory");

    v->u.array.values = NULL;
    v->u.array.len = 0;

    return ((context_push (ctx, v) == 0) ? STATUS_CONTINUE : STATUS_ABORT);
}

static int handle_end_array (void *ctx)
{
    yajl_val v;

    v = context_pop (ctx);
    if (v == NULL)
        return (STATUS_ABORT);

    return ((context_add_value (ctx, v) == 0) ? STATUS_CONTINUE : STATUS_ABORT);
}

static int handle_boolean (void *ctx, int boolean_value)
{
    yajl_val v;

    v = value_alloc (boolean_value ? yajl_t_true : yajl_t_false);
    if (v == NULL)
        RETURN_ERROR ((context_t *) ctx, STATUS_ABORT, "Out of memory");

    return ((context_add_value (ctx, v) == 0) ? STATUS_CONTINUE : STATUS_ABORT);
}

static int handle_null (void *ctx)
{
    yajl_val v;

    v = value_alloc (yajl_t_null);
    if (v == NULL)
        RETURN_ERROR ((context_t *) ctx, STATUS_ABORT, "Out of memory");

    return ((context_add_value (ctx, v) == 0) ? STATUS_CONTINUE : STATUS_ABORT);
}

/*
 * Public functions
 */
/*+
 * Parse a string.
 *
 * Parses a null-terminated string containing JSON data.
 *
 * Returns a pointer to a yajl_val object which is the top-level value (root of
 * the parse tree) or NULL on error.
 *
 * The memory pointed to must be freed using yajl_tree_free().  In case of an
 * error, a null terminated message describing the error in more detail is
 * stored in error_buffer if it is not NULL.
 +*/
yajl_val yajl_tree_parse (const char *input, /*+ Pointer to a null-terminated
                                              *  utf8 string containing JSON
                                              *  data. +*/
                          char *error_buffer, /*+ Pointer to a buffer in which
                                               * an error message will be stored
                                               * if yajl_tree_parse() fails, or
                                               * NULL. The buffer will be
                                               * initialized before parsing, so
                                               * its content will be destroyed
                                               * even if yajl_tree_parse()
                                               * succeeds. +*/
                          size_t error_buffer_size) /*+ Size of the memory area
                                                     * pointed to by
                                                     * error_buffer_size.  If
                                                     * error_buffer_size is
                                                     * NULL, this argument is
                                                     * ignored. +*/
{
    /* pointers to parsing callbacks */
    static const yajl_callbacks callbacks =
        {
            /* null        = */ handle_null,
            /* boolean     = */ handle_boolean,
            /* integer     = */ NULL,
            /* double      = */ NULL,
            /* number      = */ handle_number,
            /* string      = */ handle_string,
            /* start map   = */ handle_start_map,
            /* map key     = */ handle_string,
            /* end map     = */ handle_end_map,
            /* start array = */ handle_start_array,
            /* end array   = */ handle_end_array
        };

    yajl_handle handle;
    yajl_status status;
    char * internal_err_str;
	context_t ctx = { NULL, NULL, NULL, 0 };

	ctx.errbuf = error_buffer;
	ctx.errbuf_size = error_buffer_size;

    if (error_buffer != NULL)
        memset (error_buffer, 0, error_buffer_size);

    handle = yajl_alloc (&callbacks, NULL, &ctx);
    yajl_config(handle, yajl_allow_comments, 1);

    status = yajl_parse(handle,
                        (const unsigned char *) input,
                        strlen (input));
    if (status != yajl_status_ok) {
        if (error_buffer != NULL && error_buffer_size > 0) {
               internal_err_str = (char *) yajl_get_error(handle, 1,
                     (const unsigned char *) input,
                     strlen(input));
             snprintf(error_buffer, error_buffer_size, "%s", internal_err_str);
             YA_FREE(&(handle->alloc), internal_err_str);
        }
<<<<<<< HEAD
        while (ctx.stack) {             /* from pull req. #168 */
            yajl_tree_free (context_pop(&ctx));
=======
        while (ctx.stack) {
            yajl_tree_free(context_pop(&ctx));
>>>>>>> 1b9509d8
        }
        yajl_free (handle);
        return NULL;
    }
    yajl_complete_parse (handle);

    yajl_free (handle);
    return (ctx.root);
}

/*+
 * Access a nested value inside a tree.
 *
 * Returns a pointer to the found value, or NULL if we came up empty.
 +*/
/*
 * Future Ideas:  it'd be nice to move path to a string and implement support for
 * a teeny tiny micro language here, so you can extract array elements, do things
 * like .first and .last, even .length.  Inspiration from JSONPath and css selectors?
 * No it wouldn't be fast, but that's not what this API is about.
 */
yajl_val yajl_tree_get(yajl_val n,      /*+ the node under which you'd like to extract values. +*/
                       const char ** path, /*+ A null terminated array of strings, each the name of an object key +*/
                       yajl_type type)     /*+ the yajl_type of the object you seek, or yajl_t_any if any will do. +*/
{
    if (!path) return NULL;
    while (n && *path) {
        size_t i;
        size_t len;

        if (n->type != yajl_t_object) return NULL;
        len = n->u.object.len;
        for (i = 0; i < len; i++) {
            if (!strcmp(*path, n->u.object.keys[i])) {
                n = n->u.object.values[i];
                break;
            }
        }
        if (i == len) return NULL;
        path++;
    }
    if (n && type != yajl_t_any && type != n->type) n = NULL;
    return n;
}

/*+
 * Free a parse tree returned by yajl_tree_parse().
 +*/
void yajl_tree_free (yajl_val v)        /*+ Pointer to a JSON value returned by
                                         * "yajl_tree_parse".  Passing NULL is
                                         * valid and results in a no-op. +*/
{
    if (v == NULL) return;

    if (YAJL_IS_STRING(v))
    {
        free(v->u.string);
        free(v);
    }
    else if (YAJL_IS_NUMBER(v))
    {
        free(v->u.number.r);
        free(v);
    }
    else if (YAJL_GET_OBJECT(v))
    {
        yajl_object_free(v);
    }
    else if (YAJL_GET_ARRAY(v))
    {
        yajl_array_free(v);
    }
    else /* if (yajl_t_true or yajl_t_false or yajl_t_null) */
    {
        free(v);
    }
}<|MERGE_RESOLUTION|>--- conflicted
+++ resolved
@@ -486,13 +486,8 @@
              snprintf(error_buffer, error_buffer_size, "%s", internal_err_str);
              YA_FREE(&(handle->alloc), internal_err_str);
         }
-<<<<<<< HEAD
-        while (ctx.stack) {             /* from pull req. #168 */
-            yajl_tree_free (context_pop(&ctx));
-=======
         while (ctx.stack) {
             yajl_tree_free(context_pop(&ctx));
->>>>>>> 1b9509d8
         }
         yajl_free (handle);
         return NULL;
